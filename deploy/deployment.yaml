--- conflicted
+++ resolved
@@ -18,11 +18,7 @@
         app: accounts
     spec:
       containers:
-<<<<<<< HEAD
-      - image: 
-=======
       - image: IMAGE_NAME_HERE
->>>>>>> 679f3fa6
         name: accounts
         resources: {}
 
